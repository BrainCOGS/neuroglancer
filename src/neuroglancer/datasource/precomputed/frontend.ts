--- conflicted
+++ resolved
@@ -338,13 +338,9 @@
   try {
     metadata = await getJsonMetadata(chunkManager, url);
   } catch (e) {
-<<<<<<< HEAD
-    if (e instanceof HttpError && (e.status === 404 || e.status === 403)) {
-=======
     if (isNotFoundError(e)) {
       // If we fail to fetch the info file, assume it is the legacy
       // single-resolution mesh format.
->>>>>>> 2ea08084
       return {metadata: undefined};
     }
     throw e;
